import os
import smtplib
from email.mime.text import MIMEText
from email.mime.multipart import MIMEMultipart
from twilio.rest import Client

<<<<<<< HEAD
from .knowledge_base import knowledge_base_service

def send_email(to_email: str, subject: str, body: str, reply_to_address: str | None = None):
=======
def send_email(to_email: str, subject: str, body: str, reply_to_address: str | None = None,html_body: str | None = None):
>>>>>>> 8a4eee7f
    """Sends an email using SMTP credentials, with an optional custom Reply-To address."""
    try:
        msg = MIMEMultipart()
        msg['From'] = os.getenv("SENDER_EMAIL")
        msg['To'] = to_email
        msg['Subject'] = subject

        # This is the critical part that enables our tracking
        if reply_to_address:
            msg.add_header('Reply-To', reply_to_address)

        # msg.attach(MIMEText(body, 'plain'))

        # *** THIS IS THE NEW PART ***
        # If HTML content is provided, attach it as well.
        # Email clients will prefer to render the HTML version.
        # if html_body:
        msg.attach(MIMEText(html_body, 'html'))

        server = smtplib.SMTP(os.getenv("SMTP_HOST"), int(os.getenv("SMTP_PORT")))
        server.starttls()
        server.login(os.getenv("SMTP_USER"), os.getenv("SMTP_PASSWORD"))
        text = msg.as_string()
        server.sendmail(os.getenv("SENDER_EMAIL"), to_email, text)
        server.quit()
        print(f"Email sent successfully to {to_email}")
        return True
    except Exception as e:
        print(f"Error sending email: {e}")
        return False
    
    
# --- FIXED send_sms function ---
def send_sms(to_number: str, body: str) -> bool:
    """
    Sends an SMS message using the Twilio client.
    """
    try:
        account_sid = os.getenv("TWILIO_ACCOUNT_SID")
        auth_token = os.getenv("TWILIO_AUTH_TOKEN")
        from_number = os.getenv("TWILIO_PHONE_NUMBER")

        if not account_sid or not auth_token or not from_number:
            print("Error: Twilio environment variables are not set.")
            return False

        client = Client(account_sid, auth_token)
        
        message = client.messages.create(
            body=body,
            from_=from_number,
            to=to_number
        )
        print(f"SMS sent successfully to {to_number}. SID: {message.sid}")
        return True
    except Exception as e:
        print(f"Failed to send SMS to {to_number}. Error: {e}")
        return False
<<<<<<< HEAD


def knowledge_base_semantic_search(query: str, top_k: int = 5) -> list:
    """
    Perform semantic search on the knowledge base.
    
    Args:
        query (str): The search query
        top_k (int): Number of top results to return
        
    Returns:
        list: List of search results with content and metadata
    """
    try:
        results = knowledge_base_service.search_knowledge_base(query, top_k)
        return results
    except Exception as e:
        # Log the error but don't fail the application
        import logging
        logger = logging.getLogger(__name__)
        logger.error(f"Error in knowledge base semantic search: {e}")
        return []
=======
    
def send_whatsapp(to_number: str, body: str) -> bool:
    """
    Sends an SMS message using the Twilio client.
    """
    try:
        account_sid = os.getenv("TWILIO_ACCOUNT_SID")
        auth_token = os.getenv("TWILIO_AUTH_TOKEN")
        from_number = os.getenv("TWILIO_PHONE_NUMBER")
        from_number = f"whatsapp:+14155238886"
        to_number = f"whatsapp:{to_number}"
       
        if not account_sid or not auth_token or not from_number:
            print("Error: Twilio environment variables are not set.")
            return False

        client = Client(account_sid, auth_token)
        
        message = client.messages.create(
            body=body,
            from_=from_number,
            to=to_number
        )
        print(f"whatsapp message sent successfully to {to_number}. SID: {message.sid}")
        return True
    except Exception as e:
        print(f"Failed to send whatsapp message to {to_number}. Error: {e}")
        return False
>>>>>>> 8a4eee7f
<|MERGE_RESOLUTION|>--- conflicted
+++ resolved
@@ -4,13 +4,9 @@
 from email.mime.multipart import MIMEMultipart
 from twilio.rest import Client
 
-<<<<<<< HEAD
 from .knowledge_base import knowledge_base_service
 
-def send_email(to_email: str, subject: str, body: str, reply_to_address: str | None = None):
-=======
 def send_email(to_email: str, subject: str, body: str, reply_to_address: str | None = None,html_body: str | None = None):
->>>>>>> 8a4eee7f
     """Sends an email using SMTP credentials, with an optional custom Reply-To address."""
     try:
         msg = MIMEMultipart()
@@ -69,30 +65,6 @@
     except Exception as e:
         print(f"Failed to send SMS to {to_number}. Error: {e}")
         return False
-<<<<<<< HEAD
-
-
-def knowledge_base_semantic_search(query: str, top_k: int = 5) -> list:
-    """
-    Perform semantic search on the knowledge base.
-    
-    Args:
-        query (str): The search query
-        top_k (int): Number of top results to return
-        
-    Returns:
-        list: List of search results with content and metadata
-    """
-    try:
-        results = knowledge_base_service.search_knowledge_base(query, top_k)
-        return results
-    except Exception as e:
-        # Log the error but don't fail the application
-        import logging
-        logger = logging.getLogger(__name__)
-        logger.error(f"Error in knowledge base semantic search: {e}")
-        return []
-=======
     
 def send_whatsapp(to_number: str, body: str) -> bool:
     """
@@ -121,4 +93,25 @@
     except Exception as e:
         print(f"Failed to send whatsapp message to {to_number}. Error: {e}")
         return False
->>>>>>> 8a4eee7f
+
+
+def knowledge_base_semantic_search(query: str, top_k: int = 5) -> list:
+    """
+    Perform semantic search on the knowledge base.
+    
+    Args:
+        query (str): The search query
+        top_k (int): Number of top results to return
+        
+    Returns:
+        list: List of search results with content and metadata
+    """
+    try:
+        results = knowledge_base_service.search_knowledge_base(query, top_k)
+        return results
+    except Exception as e:
+        # Log the error but don't fail the application
+        import logging
+        logger = logging.getLogger(__name__)
+        logger.error(f"Error in knowledge base semantic search: {e}")
+        return []